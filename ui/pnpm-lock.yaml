--- conflicted
+++ resolved
@@ -42,11 +42,7 @@
       '@sveltejs/vite-plugin-svelte': 1.0.0-next.44_svelte@3.49.0+vite@2.9.5
       '@tailwindcss/forms': 0.5.0_tailwindcss@3.1.6
       '@testing-library/dom': 8.11.3
-<<<<<<< HEAD
-      '@testing-library/svelte': 3.1.0_svelte@3.47.0
-=======
       '@testing-library/svelte': 3.1.0_svelte@3.49.0
->>>>>>> 3f5a9ea1
       '@testing-library/user-event': 13.5.0_@testing-library+dom@8.11.3
       autoprefixer: 10.4.4_postcss@8.4.6
       babylonjs: 4.2.2
@@ -59,16 +55,6 @@
       postcss: 8.4.6
       postcss-nested: 5.0.6_postcss@8.4.6
       prettier: 2.6.2
-<<<<<<< HEAD
-      prettier-plugin-svelte: 2.7.0_prettier@2.6.2+svelte@3.47.0
-      sirv: 2.0.2
-      sirv-cli: 2.0.2
-      svelte: 3.47.0
-      svelte-check: 2.7.0_postcss@8.4.6+svelte@3.47.0
-      svelte-i18n: 3.3.13_svelte@3.47.0
-      svelte-preprocess: 4.10.6_postcss@8.4.6+svelte@3.47.0
-      tailwindcss: 3.0.23_autoprefixer@10.4.4
-=======
       prettier-plugin-svelte: 2.7.0_prettier@2.6.2+svelte@3.49.0
       sirv: 2.0.2
       sirv-cli: 2.0.2
@@ -77,7 +63,6 @@
       svelte-i18n: 3.3.13_svelte@3.49.0
       svelte-preprocess: 4.10.6_62d50a01257de5eec5be08cad9d3ed66
       tailwindcss: 3.1.6
->>>>>>> 3f5a9ea1
       tinyspy: 0.3.0
       typescript: 4.7.4
       vite: 2.9.5
@@ -146,7 +131,7 @@
       '@gradio/video': link:../video
       mime-types: 2.1.34
       playwright: 1.22.2
-      svelte-i18n: 3.3.13_svelte@3.47.0
+      svelte-i18n: 3.3.13_svelte@3.49.0
 
   packages/atoms:
     specifiers:
@@ -398,13 +383,13 @@
       '@gradio/upload': link:../upload
       '@gradio/video': link:../video
     devDependencies:
-      '@sveltejs/adapter-auto': 1.0.0-next.63
-      '@sveltejs/kit': 1.0.0-next.318_svelte@3.47.0
+      '@sveltejs/adapter-auto': 1.0.0-next.64
+      '@sveltejs/kit': 1.0.0-next.318_svelte@3.49.0
       autoprefixer: 10.4.2_postcss@8.4.6
       postcss: 8.4.6
       postcss-load-config: 3.1.1
-      svelte-check: 2.4.1_1fac02bafd0682bb46b2470c9627a189
-      svelte-preprocess: 4.10.2_7ea8a6d5efea3309cd53b5ce515684ac
+      svelte-check: 2.4.1_736abba5ed1eb6f8ecf70b1d49ead14b
+      svelte-preprocess: 4.10.2_d50790bb30dd88cc44babe7efa52bace
       tailwindcss: 3.0.23_autoprefixer@10.4.2
       tslib: 2.3.1
       typescript: 4.5.5
@@ -1115,27 +1100,27 @@
       estree-walker: 2.0.2
       picomatch: 2.3.1
 
-  /@sveltejs/adapter-auto/1.0.0-next.63:
-    resolution: {integrity: sha512-9KguXwROEJMyyoKrsizAilVSmtfWxEDn2Hbxk44SP8Kj5cgN7tFCxzbL2kmmqyV1CO1tOh5iNC2oWbyTfikXmw==}
-    dependencies:
-      '@sveltejs/adapter-cloudflare': 1.0.0-next.30
-      '@sveltejs/adapter-netlify': 1.0.0-next.70
-      '@sveltejs/adapter-vercel': 1.0.0-next.65
+  /@sveltejs/adapter-auto/1.0.0-next.64:
+    resolution: {integrity: sha512-Q8DwcS6wl1GovzS9JJzaD/WL/Lfk1ur4nAF1HtmsUvZDpsPBVDqnK2AhYU4G3oFNiuHstrjAogMy5th8ptSFGw==}
+    dependencies:
+      '@sveltejs/adapter-cloudflare': 1.0.0-next.31
+      '@sveltejs/adapter-netlify': 1.0.0-next.71
+      '@sveltejs/adapter-vercel': 1.0.0-next.66
     transitivePeerDependencies:
       - encoding
       - supports-color
     dev: true
 
-  /@sveltejs/adapter-cloudflare/1.0.0-next.30:
-    resolution: {integrity: sha512-jIclgb58n3Uoo8TTudXSa7wmLP7Rn/ESLQS+zOUe0xsti5DG/eDhELTnSvkoSa2lJY21ym5rej/GSERRyeuBVw==}
+  /@sveltejs/adapter-cloudflare/1.0.0-next.31:
+    resolution: {integrity: sha512-HhEFZP72GJ8AZGgFECKIiayDcLaAWi65pI0AnBfiNhCifYSlH/mPNWNVD4AWRDnXnH6XU+FLwhGDnIDwytTyYg==}
     dependencies:
       '@cloudflare/workers-types': 3.14.1
       esbuild: 0.14.49
       worktop: 0.8.0-next.14
     dev: true
 
-  /@sveltejs/adapter-netlify/1.0.0-next.70:
-    resolution: {integrity: sha512-lIXY6KIgIFBz4+mdvilx9Ny8oFV7T2iVTKLirJayoI/SqPWGAcxklvWvjGfS4QT8rS9pWKDaKRUQM4M/gl8LlA==}
+  /@sveltejs/adapter-netlify/1.0.0-next.71:
+    resolution: {integrity: sha512-la1CGtWO1xul1L3zEoFAoc4EX2uxZjrZcOMS3tkKB8drxhbQsNbnTE6fmSSMFiZXhxaikczrBgQwqIaDkLTmZg==}
     dependencies:
       '@iarna/toml': 2.2.5
       esbuild: 0.14.49
@@ -1143,26 +1128,26 @@
       tiny-glob: 0.2.9
     dev: true
 
-  /@sveltejs/adapter-vercel/1.0.0-next.65:
-    resolution: {integrity: sha512-RV3HL7Ic7pGgIoBSHPwN1pBX96Km1X683oHImPHAKX9h/WOvJZ3bY5+IWNRcR8tx9rPB5gfMRg+msvPSBr3RVw==}
-    dependencies:
-      '@vercel/nft': 0.20.1
+  /@sveltejs/adapter-vercel/1.0.0-next.66:
+    resolution: {integrity: sha512-s3Hcxu9nCG/rR3C3cFbdQGjTa5W4K2kRcc6S5Xefx7itbrw+4v3KpO8ZPB6qM55XDwVxuG7260NMHVI6MUGmSA==}
+    dependencies:
+      '@vercel/nft': 0.21.0
       esbuild: 0.14.49
     transitivePeerDependencies:
       - encoding
       - supports-color
     dev: true
 
-  /@sveltejs/kit/1.0.0-next.318_svelte@3.47.0:
+  /@sveltejs/kit/1.0.0-next.318_svelte@3.49.0:
     resolution: {integrity: sha512-/M/XNvEqK71KCGro1xLuiUuklsMPe+G5DiVMs39tpfFIFhH4oCzAt+YBaIZDKORogGz3QDaYc5BV+eFv9E5cyw==}
     engines: {node: '>=14.13'}
     hasBin: true
     peerDependencies:
       svelte: ^3.44.0
     dependencies:
-      '@sveltejs/vite-plugin-svelte': 1.0.0-next.41_svelte@3.47.0+vite@2.9.5
+      '@sveltejs/vite-plugin-svelte': 1.0.0-next.41_svelte@3.49.0+vite@2.9.5
       sade: 1.8.1
-      svelte: 3.47.0
+      svelte: 3.49.0
       vite: 2.9.5
     transitivePeerDependencies:
       - diff-match-patch
@@ -1172,7 +1157,7 @@
       - supports-color
     dev: true
 
-  /@sveltejs/vite-plugin-svelte/1.0.0-next.41_svelte@3.47.0+vite@2.9.5:
+  /@sveltejs/vite-plugin-svelte/1.0.0-next.41_svelte@3.49.0+vite@2.9.5:
     resolution: {integrity: sha512-2kZ49mpi/YW1PIPvKaJNSSwIFgmw9QUf1+yaNa4U8yJD6AsfSHXAU3goscWbi1jfWnSg2PhvwAf+bvLCdp2F9g==}
     engines: {node: ^14.13.1 || >= 16}
     peerDependencies:
@@ -1187,8 +1172,8 @@
       debug: 4.3.4
       kleur: 4.1.4
       magic-string: 0.26.1
-      svelte: 3.47.0
-      svelte-hmr: 0.14.11_svelte@3.47.0
+      svelte: 3.49.0
+      svelte-hmr: 0.14.11_svelte@3.49.0
       vite: 2.9.5
     transitivePeerDependencies:
       - supports-color
@@ -1408,12 +1393,13 @@
     dev: false
     optional: true
 
-  /@vercel/nft/0.20.1:
-    resolution: {integrity: sha512-hSLcr64KHOkcNiTAlv154K4p4faEFBwYIi2eIgu1QCDhB1qyQYvFuEhtw3eaapNjA4/7x/2jcclfCAjILua/ag==}
+  /@vercel/nft/0.21.0:
+    resolution: {integrity: sha512-hFCAETfI5cG8l5iAiLhMC2bReC5K7SIybzrxGorv+eGspIbIFsVw7Vg85GovXm/LxA08pIDrAlrhR6GN36XB/Q==}
     hasBin: true
     dependencies:
       '@mapbox/node-pre-gyp': 1.0.9
       acorn: 8.7.1
+      async-sema: 3.1.1
       bindings: 1.5.0
       estree-walker: 2.0.2
       glob: 7.2.0
@@ -1528,6 +1514,10 @@
   /assertion-error/1.1.0:
     resolution: {integrity: sha512-jgsaNduz+ndvGyFt3uSuWqvy4lCnIJiovtouQN5JZHOKCS2QuhEdbcQHFhVksz2N2U9hXJo8odG7ETyWlEeuDw==}
     dev: false
+
+  /async-sema/3.1.1:
+    resolution: {integrity: sha512-tLRNUXati5MFePdAk8dw7Qt7DpxPB60ofAgn8WRhW6a2rcimZnYBP9oxHiv0OHy+Wz7kPMG+t4LGdt31+4EmGg==}
+    dev: true
 
   /asynckit/0.4.0:
     resolution: {integrity: sha1-x57Zf380y48robyXkLzDZkdLS3k=}
@@ -3668,11 +3658,7 @@
       picocolors: 1.0.0
       source-map-js: 1.0.2
 
-<<<<<<< HEAD
-  /prettier-plugin-svelte/2.7.0_prettier@2.6.2+svelte@3.47.0:
-=======
   /prettier-plugin-svelte/2.7.0_prettier@2.6.2+svelte@3.49.0:
->>>>>>> 3f5a9ea1
     resolution: {integrity: sha512-fQhhZICprZot2IqEyoiUYLTRdumULGRvw0o4dzl5jt0jfzVWdGqeYW27QTWAeXhoupEZJULmNoH3ueJwUWFLIA==}
     peerDependencies:
       prettier: ^1.16.4 || ^2.0.0
@@ -4147,7 +4133,7 @@
     resolution: {integrity: sha512-ot0WnXS9fgdkgIcePe6RHNk1WA8+muPa6cSjeR3V8K27q9BB1rTE3R1p7Hv0z1ZyAc8s6Vvv8DIyWf681MAt0w==}
     engines: {node: '>= 0.4'}
 
-  /svelte-check/2.4.1_1fac02bafd0682bb46b2470c9627a189:
+  /svelte-check/2.4.1_736abba5ed1eb6f8ecf70b1d49ead14b:
     resolution: {integrity: sha512-xhf3ShP5rnRwBokrgTBJ/0cO9QIc1DAVu1NWNRTfCDsDBNjGmkS3HgitgUadRuoMKj1+irZR/yHJ+Uqobnkbrw==}
     hasBin: true
     peerDependencies:
@@ -4160,8 +4146,8 @@
       picocolors: 1.0.0
       sade: 1.8.1
       source-map: 0.7.3
-      svelte: 3.47.0
-      svelte-preprocess: 4.10.2_7ea8a6d5efea3309cd53b5ce515684ac
+      svelte: 3.49.0
+      svelte-preprocess: 4.10.2_d50790bb30dd88cc44babe7efa52bace
       typescript: 4.5.5
     transitivePeerDependencies:
       - '@babel/core'
@@ -4176,13 +4162,8 @@
       - sugarss
     dev: true
 
-<<<<<<< HEAD
-  /svelte-check/2.7.0_postcss@8.4.6+svelte@3.47.0:
-    resolution: {integrity: sha512-GrvG24j0+i8AOm0k0KyJ6Dqc+TAR2yzB7rtS4nljHStunVxCTr/1KYlv4EsOeoqtHLzeWMOd5D2O6nDdP/yw4A==}
-=======
   /svelte-check/2.8.0_postcss@8.4.6+svelte@3.49.0:
     resolution: {integrity: sha512-HRL66BxffMAZusqe5I5k26mRWQ+BobGd9Rxm3onh7ZVu0nTk8YTKJ9vu3LVPjUGLU9IX7zS+jmwPVhJYdXJ8vg==}
->>>>>>> 3f5a9ea1
     hasBin: true
     peerDependencies:
       svelte: ^3.24.0
@@ -4193,16 +4174,9 @@
       import-fresh: 3.3.0
       picocolors: 1.0.0
       sade: 1.8.1
-<<<<<<< HEAD
-      source-map: 0.7.3
-      svelte: 3.47.0
-      svelte-preprocess: 4.10.6_0daff008085ea9eaa2e548676f29671a
-      typescript: 4.5.5
-=======
       svelte: 3.49.0
       svelte-preprocess: 4.10.6_62d50a01257de5eec5be08cad9d3ed66
       typescript: 4.7.4
->>>>>>> 3f5a9ea1
     transitivePeerDependencies:
       - '@babel/core'
       - coffeescript
@@ -4216,43 +4190,13 @@
       - sugarss
     dev: false
 
-<<<<<<< HEAD
-  /svelte-hmr/0.14.11_svelte@3.47.0:
-=======
-  /svelte-hmr/0.14.11:
+  /svelte-hmr/0.14.11_svelte@3.49.0:
     resolution: {integrity: sha512-R9CVfX6DXxW1Kn45Jtmx+yUe+sPhrbYSUp7TkzbW0jI5fVPn6lsNG9NEs5dFg5qRhFNAoVdRw5qQDLALNKhwbQ==}
     engines: {node: ^12.20 || ^14.13.1 || >= 16}
     peerDependencies:
       svelte: '>=3.19.0'
-    dev: true
-
-  /svelte-hmr/0.14.11_svelte@3.49.0:
->>>>>>> 3f5a9ea1
-    resolution: {integrity: sha512-R9CVfX6DXxW1Kn45Jtmx+yUe+sPhrbYSUp7TkzbW0jI5fVPn6lsNG9NEs5dFg5qRhFNAoVdRw5qQDLALNKhwbQ==}
-    engines: {node: ^12.20 || ^14.13.1 || >= 16}
-    peerDependencies:
-      svelte: '>=3.19.0'
-    dependencies:
-<<<<<<< HEAD
-      svelte: 3.47.0
-=======
+    dependencies:
       svelte: 3.49.0
-    dev: false
-
-  /svelte-i18n/3.3.13:
-    resolution: {integrity: sha512-RQM+ys4+Y9ztH//tX22H1UL2cniLNmIR+N4xmYygV6QpQ6EyQvloZiENRew8XrVzfvJ8HaE8NU6/yurLkl7z3g==}
-    engines: {node: '>= 11.15.0'}
-    hasBin: true
-    peerDependencies:
-      svelte: ^3.25.1
-    dependencies:
-      deepmerge: 4.2.2
-      estree-walker: 2.0.2
-      intl-messageformat: 9.11.4
-      sade: 1.8.1
-      tiny-glob: 0.2.9
-    dev: false
->>>>>>> 3f5a9ea1
 
   /svelte-i18n/3.3.13_svelte@3.49.0:
     resolution: {integrity: sha512-RQM+ys4+Y9ztH//tX22H1UL2cniLNmIR+N4xmYygV6QpQ6EyQvloZiENRew8XrVzfvJ8HaE8NU6/yurLkl7z3g==}
@@ -4269,7 +4213,7 @@
       tiny-glob: 0.2.9
     dev: false
 
-  /svelte-preprocess/4.10.2_7ea8a6d5efea3309cd53b5ce515684ac:
+  /svelte-preprocess/4.10.2_d50790bb30dd88cc44babe7efa52bace:
     resolution: {integrity: sha512-aPpkCreSo8EL/y8kJSa1trhiX0oyAtTjlNNM7BNjRAsMJ8Yy2LtqHt0zyd4pQPXt+D4PzbO3qTjjio3kwOxDlA==}
     engines: {node: '>= 9.11.2'}
     requiresBuild: true
@@ -4318,12 +4262,11 @@
       postcss-load-config: 3.1.1
       sorcery: 0.10.0
       strip-indent: 3.0.0
-      svelte: 3.47.0
+      svelte: 3.49.0
       typescript: 4.5.5
     dev: true
 
-<<<<<<< HEAD
-  /svelte-preprocess/4.10.6_0daff008085ea9eaa2e548676f29671a:
+  /svelte-preprocess/4.10.6_62d50a01257de5eec5be08cad9d3ed66:
     resolution: {integrity: sha512-I2SV1w/AveMvgIQlUF/ZOO3PYVnhxfcpNyGt8pxpUVhPfyfL/CZBkkw/KPfuFix5FJ9TnnNYMhACK3DtSaYVVQ==}
     engines: {node: '>= 9.11.2'}
     requiresBuild: true
@@ -4371,61 +4314,6 @@
       postcss: 8.4.6
       sorcery: 0.10.0
       strip-indent: 3.0.0
-      svelte: 3.47.0
-      typescript: 4.5.5
-    dev: false
-
-  /svelte-preprocess/4.10.6_postcss@8.4.6+svelte@3.47.0:
-=======
-  /svelte-preprocess/4.10.6_62d50a01257de5eec5be08cad9d3ed66:
->>>>>>> 3f5a9ea1
-    resolution: {integrity: sha512-I2SV1w/AveMvgIQlUF/ZOO3PYVnhxfcpNyGt8pxpUVhPfyfL/CZBkkw/KPfuFix5FJ9TnnNYMhACK3DtSaYVVQ==}
-    engines: {node: '>= 9.11.2'}
-    requiresBuild: true
-    peerDependencies:
-      '@babel/core': ^7.10.2
-      coffeescript: ^2.5.1
-      less: ^3.11.3 || ^4.0.0
-      node-sass: '*'
-      postcss: ^7 || ^8
-      postcss-load-config: ^2.1.0 || ^3.0.0
-      pug: ^3.0.0
-      sass: ^1.26.8
-      stylus: ^0.55.0
-      sugarss: ^2.0.0
-      svelte: ^3.23.0
-      typescript: ^3.9.5 || ^4.0.0
-    peerDependenciesMeta:
-      '@babel/core':
-        optional: true
-      coffeescript:
-        optional: true
-      less:
-        optional: true
-      node-sass:
-        optional: true
-      postcss:
-        optional: true
-      postcss-load-config:
-        optional: true
-      pug:
-        optional: true
-      sass:
-        optional: true
-      stylus:
-        optional: true
-      sugarss:
-        optional: true
-      typescript:
-        optional: true
-    dependencies:
-      '@types/pug': 2.0.6
-      '@types/sass': 1.43.1
-      detect-indent: 6.1.0
-      magic-string: 0.25.7
-      postcss: 8.4.6
-      sorcery: 0.10.0
-      strip-indent: 3.0.0
       svelte: 3.49.0
       typescript: 4.7.4
     dev: false
